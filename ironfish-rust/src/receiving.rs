/* This Source Code Form is subject to the terms of the Mozilla Public
 * License, v. 2.0. If a copy of the MPL was not distributed with this
 * file, You can obtain one at https://mozilla.org/MPL/2.0/. */

<<<<<<< HEAD
use crate::proofs::circuit::output::Output;

use super::{errors, keys::SaplingKey, merkle_note::MerkleNote, note::Note, Sapling};
=======
use crate::sapling_bls12::SAPLING;

use super::{errors, keys::SaplingKey, merkle_note::MerkleNote, note::Note};
>>>>>>> 999b3fc7
use bellman::groth16;
use bls12_381::{Bls12, Scalar};
use group::Curve;
use jubjub::ExtendedPoint;
use rand::{rngs::OsRng, thread_rng, Rng};
<<<<<<< HEAD
=======
use zcash_primitives::sapling::ValueCommitment;
use zcash_proofs::circuit::sapling::Output;
>>>>>>> 999b3fc7

use std::io;

pub(crate) trait OutputSignature {
    fn serialize_signature_fields(&self, writer: impl io::Write) -> io::Result<()>;
}

/// Parameters used when constructing proof that a new note exists. The owner
/// of this note is the recipient of funds in a transaction. The note is signed
/// with the owners public key so only they can read it.
pub struct ReceiptParams {
    /// Proof that the output circuit was valid and successful
    pub(crate) proof: groth16::Proof<Bls12>,

    /// Randomness used to create the ValueCommitment point on the Merkle Note
    pub(crate) value_commitment_randomness: jubjub::Fr,

    /// Merkle note containing all the values verified by the proof. These values
    /// are shared on the blockchain and can be snapshotted into a Merkle Tree
    pub(crate) merkle_note: MerkleNote,
}

impl ReceiptParams {
    /// Construct the parameters for proving a new specific note
    pub(crate) fn new(
        spender_key: &SaplingKey,
        note: &Note,
    ) -> Result<ReceiptParams, errors::SaplingProofError> {
        let diffie_hellman_keys = note.owner.generate_diffie_hellman_keys();

        let mut buffer = [0u8; 64];
        thread_rng().fill(&mut buffer[..]);

        let value_commitment_randomness: jubjub::Fr = jubjub::Fr::from_bytes_wide(&buffer);

        let value_commitment = note
            .asset_type
            .value_commitment(note.value, value_commitment_randomness);

        let merkle_note =
            MerkleNote::new(spender_key, note, &value_commitment, &diffie_hellman_keys);

        let output_circuit = Output {
            value_commitment: Some(value_commitment),
            asset_type: Some(note.asset_type),
            payment_address: Some(note.owner.sapling_payment_address()),
            commitment_randomness: Some(note.randomness),
            esk: Some(diffie_hellman_keys.0),
        };
        let proof =
            groth16::create_random_proof(output_circuit, &SAPLING.receipt_params, &mut OsRng)?;

        let receipt_proof = ReceiptParams {
            proof,
            value_commitment_randomness,
            merkle_note,
        };

        Ok(receipt_proof)
    }

    /// Output the committed ReceiptProof for this receiving calculation.
    ///
    /// The ReceiptProof is the publicly visible form of the new note, not
    /// including any keys or intermediate working values.
    ///
    /// Verifies the proof before returning to prevent posting broken
    /// transactions.
    pub fn post(&self) -> Result<ReceiptProof, errors::SaplingProofError> {
        let receipt_proof = ReceiptProof {
            proof: self.proof.clone(),
            merkle_note: self.merkle_note.clone(),
        };
        receipt_proof.verify_proof()?;

        Ok(receipt_proof)
    }
}

impl OutputSignature for ReceiptParams {
    /// Write the signature of this proof to the provided writer.
    ///
    /// The signature is used by the transaction to calculate the signature
    /// hash. Having this data essentially binds the note to the transaction,
    /// proving that it is actually part of that transaction.
    // TODO: This is functionally identical to `write` fns, should we just combine the concept?
    fn serialize_signature_fields(&self, mut writer: impl io::Write) -> io::Result<()> {
        self.proof.write(&mut writer)?;
        self.merkle_note.write(&mut writer)?;
        Ok(())
    }
}

/// The publicly visible values of a received note in a transaction. These
/// values are calculated by the spender using only the public address of the
/// owner of this new note.
///
/// This is the variation of a Receipt that gets serialized to bytes and can
/// be loaded from bytes.
#[derive(Clone)]
pub struct ReceiptProof {
    /// Proof that the output circuit was valid and successful
    pub(crate) proof: groth16::Proof<Bls12>,

    pub(crate) merkle_note: MerkleNote,
}

impl ReceiptProof {
    /// Load a ReceiptProof from a Read implementation( e.g: socket, file)
    /// This is the main entry-point when reconstructing a serialized
    /// transaction.
    pub fn read<R: io::Read>(mut reader: R) -> Result<Self, errors::SaplingProofError> {
        let proof = groth16::Proof::read(&mut reader)?;
        let merkle_note = MerkleNote::read(&mut reader)?;

        Ok(ReceiptProof { proof, merkle_note })
    }

    /// Stow the bytes of this ReceiptProof in the given writer.
    pub fn write<W: io::Write>(&self, writer: W) -> io::Result<()> {
        self.serialize_signature_fields(writer)
    }

    /// Verify that the proof demonstrates knowledge that a note exists with
    /// the value_commitment, public_key, and note_commitment on this proof.
    pub fn verify_proof(&self) -> Result<(), errors::SaplingProofError> {
        self.verify_value_commitment()?;

        match groth16::verify_proof(
            &SAPLING.receipt_verifying_key,
            &self.proof,
            &self.public_inputs()[..],
        ) {
            Ok(()) => Ok(()),
            _ => Err(errors::SaplingProofError::VerificationFailed),
        }
    }

    pub fn verify_value_commitment(&self) -> Result<(), errors::SaplingProofError> {
        if self.merkle_note.value_commitment.is_small_order().into()
            || ExtendedPoint::from(self.merkle_note.ephemeral_public_key)
                .is_small_order()
                .into()
        {
            return Err(errors::SaplingProofError::VerificationFailed);
        }

        Ok(())
    }

    /// Converts the values to appropriate inputs for verifying the bellman proof.
    /// Demonstrates knowledge of a note containing the value_commitment, public_key
    /// and note_commitment
    pub fn public_inputs(&self) -> [Scalar; 5] {
        let mut public_inputs = [Scalar::zero(); 5];
        let p = self.merkle_note.value_commitment.to_affine();
        public_inputs[0] = p.get_u();
        public_inputs[1] = p.get_v();

        let p = ExtendedPoint::from(self.merkle_note.ephemeral_public_key).to_affine();
        public_inputs[2] = p.get_u();
        public_inputs[3] = p.get_v();

        public_inputs[4] = self.merkle_note.note_commitment;

        public_inputs
    }

    /// Get a MerkleNote, which can be used as a node in a Merkle Tree.
    pub fn merkle_note(&self) -> MerkleNote {
        self.merkle_note.clone()
    }
}

impl OutputSignature for ReceiptProof {
    /// Write the signature of this proof to the provided writer.
    ///
    /// The signature is used by the transaction to calculate the signature
    /// hash. Having this data essentially binds the note to the transaction,
    /// proving that it is actually part of that transaction.
    fn serialize_signature_fields(&self, mut writer: impl io::Write) -> io::Result<()> {
        self.proof.write(&mut writer)?;
        self.merkle_note.write(&mut writer)?;
        Ok(())
    }
}

#[cfg(test)]
mod test {
    use super::{ReceiptParams, ReceiptProof};
    use crate::{
        keys::SaplingKey,
        note::{Memo, Note},
<<<<<<< HEAD
        primitives::asset_type::AssetType,
        sapling_bls12,
=======
>>>>>>> 999b3fc7
    };
    use ff::PrimeField;
    use group::Curve;
    use jubjub::ExtendedPoint;

    #[test]
    fn test_receipt_round_trip() {
        let spender_key: SaplingKey = SaplingKey::generate_key();
        let note = Note::new(
            spender_key.generate_public_address(),
            42,
            Memo::default(),
            AssetType::default(),
        );

        let receipt = ReceiptParams::new(&spender_key, &note)
            .expect("should be able to create receipt proof");
        let proof = receipt
            .post()
            .expect("Should be able to post receipt proof");
        proof.verify_proof().expect("proof should check out");

        // test serialization
        let mut serialized_proof = vec![];
        proof
            .write(&mut serialized_proof)
            .expect("Should be able to serialize proof");
        let read_back_proof: ReceiptProof = ReceiptProof::read(&mut serialized_proof[..].as_ref())
            .expect("Should be able to deserialize valid proof");

        assert_eq!(proof.proof.a, read_back_proof.proof.a);
        assert_eq!(proof.proof.b, read_back_proof.proof.b);
        assert_eq!(proof.proof.c, read_back_proof.proof.c);
        assert_eq!(
            proof.merkle_note.value_commitment.to_affine(),
            read_back_proof.merkle_note.value_commitment.to_affine()
        );
        assert_eq!(
            proof.merkle_note.note_commitment.to_repr(),
            read_back_proof.merkle_note.note_commitment.to_repr()
        );
        assert_eq!(
            ExtendedPoint::from(proof.merkle_note.ephemeral_public_key).to_affine(),
            ExtendedPoint::from(read_back_proof.merkle_note.ephemeral_public_key).to_affine()
        );
        assert_eq!(
            proof.merkle_note.encrypted_note[..],
            read_back_proof.merkle_note.encrypted_note[..]
        );
        assert_eq!(
            proof.merkle_note.note_encryption_keys[..],
            read_back_proof.merkle_note.note_encryption_keys[..]
        );

        let mut serialized_again = vec![];
        read_back_proof
            .write(&mut serialized_again)
            .expect("should be able to serialize proof again");
        assert_eq!(serialized_proof, serialized_again);
    }
}<|MERGE_RESOLUTION|>--- conflicted
+++ resolved
@@ -2,25 +2,14 @@
  * License, v. 2.0. If a copy of the MPL was not distributed with this
  * file, You can obtain one at https://mozilla.org/MPL/2.0/. */
 
-<<<<<<< HEAD
-use crate::proofs::circuit::output::Output;
+use crate::{proofs::circuit::output::Output, sapling_bls12::SAPLING};
 
 use super::{errors, keys::SaplingKey, merkle_note::MerkleNote, note::Note, Sapling};
-=======
-use crate::sapling_bls12::SAPLING;
-
-use super::{errors, keys::SaplingKey, merkle_note::MerkleNote, note::Note};
->>>>>>> 999b3fc7
 use bellman::groth16;
 use bls12_381::{Bls12, Scalar};
 use group::Curve;
 use jubjub::ExtendedPoint;
 use rand::{rngs::OsRng, thread_rng, Rng};
-<<<<<<< HEAD
-=======
-use zcash_primitives::sapling::ValueCommitment;
-use zcash_proofs::circuit::sapling::Output;
->>>>>>> 999b3fc7
 
 use std::io;
 
@@ -214,11 +203,8 @@
     use crate::{
         keys::SaplingKey,
         note::{Memo, Note},
-<<<<<<< HEAD
         primitives::asset_type::AssetType,
         sapling_bls12,
-=======
->>>>>>> 999b3fc7
     };
     use ff::PrimeField;
     use group::Curve;
