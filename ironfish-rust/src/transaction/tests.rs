--- conflicted
+++ resolved
@@ -6,12 +6,10 @@
 use super::{ProposedTransaction, Transaction};
 use crate::{
     keys::SaplingKey,
+    merkle_note::NOTE_ENCRYPTION_MINER_KEYS,
     note::{Memo, Note},
-<<<<<<< HEAD
     primitives::asset_type::AssetType,
     sapling_bls12,
-=======
->>>>>>> 999b3fc7
     test_util::make_fake_witness,
 };
 
@@ -106,12 +104,15 @@
 }
 
 #[test]
-<<<<<<< HEAD
-=======
 fn test_miners_fee() {
     let mut transaction = ProposedTransaction::new();
     let receiver_key: SaplingKey = SaplingKey::generate_key();
-    let out_note = Note::new(receiver_key.generate_public_address(), 42, Memo::default());
+    let out_note = Note::new(
+        receiver_key.generate_public_address(),
+        42,
+        Memo::default(),
+        AssetType::default(),
+    );
     transaction
         .receive(&receiver_key, &out_note)
         .expect("It's a valid note");
@@ -131,22 +132,15 @@
 }
 
 #[test]
->>>>>>> 999b3fc7
 fn test_transaction_signature() {
     let spender_key = SaplingKey::generate_key();
     let receiver_key = SaplingKey::generate_key();
     let spender_address = spender_key.generate_public_address();
     let receiver_address = receiver_key.generate_public_address();
 
-<<<<<<< HEAD
-    let mut transaction = ProposedTransaction::new(sapling);
+    let mut transaction = ProposedTransaction::new();
     let in_note = Note::new(spender_address, 42, Memo::default(), AssetType::default());
     let out_note = Note::new(receiver_address, 41, Memo::default(), AssetType::default());
-=======
-    let mut transaction = ProposedTransaction::new();
-    let in_note = Note::new(spender_address, 42, Memo::default());
-    let out_note = Note::new(receiver_address, 41, Memo::default());
->>>>>>> 999b3fc7
     let witness = make_fake_witness(&in_note);
 
     transaction
